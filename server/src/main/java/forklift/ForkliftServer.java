package forklift;

import com.google.common.base.Preconditions;
import consul.Consul;
import forklift.connectors.ActiveMQConnector;
import forklift.connectors.ForkliftConnectorI;
import forklift.consumer.ConsumerDeploymentEvents;
import forklift.consumer.LifeCycleMonitors;
import forklift.decorators.*;
import forklift.deployment.Deployment;
import forklift.deployment.DeploymentManager;
import forklift.deployment.DeploymentWatch;
import forklift.deployment.ClassDeployment;
import forklift.replay.ReplayES;
import forklift.replay.ReplayLogger;
import forklift.retry.RetryES;
import forklift.retry.RetryHandler;
import forklift.stats.StatsCollector;
import org.apache.activemq.broker.BrokerService;
import org.apache.http.annotation.ThreadSafe;

import java.io.File;
import java.io.FileNotFoundException;
import java.util.concurrent.ExecutorService;
import java.util.concurrent.Executors;
import java.util.concurrent.TimeUnit;
import java.util.concurrent.CountDownLatch;


/**
 * Start Forklift as a server.  A running forklift server is responsible for
 * <pre>
 *     1.  Watching a directory for new deployments
 *     2.  Watching a directory for new properties
 *     3.  Accepting new deployments at runtime via the {@link #registerDeployment(Class[])} method
 *     4.  Optionally running a Broker
 *     5.  Connections to the Broker
 *     6.  Starting and managing the Deployment lifecycles
 *     7.  Retry Strategy
 *     8.  Replay Strategy
 * </pre>
 *
 * @author zdavep
 */
@ThreadSafe
public final class ForkliftServer {

    private ExecutorService executor = Executors.newSingleThreadExecutor();

    private volatile ServerState state = ServerState.LATENT;

    // Logging
    private static org.slf4j.Logger log = org.slf4j.LoggerFactory.getLogger(ForkliftServer.class);

    // Consumer deployment interval
    private static int SLEEP_INTERVAL = 10000; // 10 seconds

    private static BrokerService broker = null;
    private final ForkliftOpts opts;
    private DeploymentWatch consumerWatch;
    private Forklift forklift;
    private DeploymentWatch propsWatch;

    public ForkliftServer(ForkliftOpts options) {
        this.opts = options;
    }

    private ReplayES replayES;
    private ConsumerDeploymentEvents deploymentEvents;
    private DeploymentManager classDeployments = new DeploymentManager();
    private CountDownLatch runningLatch = new CountDownLatch(1);


    /**
     * Attempts to start the forklift server.  This call is blocking and will not return until either the server starts successfully or the waitTime reaches 0.
     * A response of false does not mean the server will stop its attempt to startup.  This method may only be called once.
     *
     * @param waitTime the maximum time to wait
     * @param timeUnit the time unit of the waitTime
     * @return the {@link ServerState state} of the server at the time this method returns
     * @throws InterruptedException  if the current thread is interrupted while waiting for the server to start
     * @throws IllegalStateException if this method has already been called
     */
    public ServerState startServer(long waitTime, TimeUnit timeUnit) throws InterruptedException {
        synchronized (this) {
            Preconditions.checkState(state == ServerState.LATENT);
            state = ServerState.STARTING;
            log.info("Forklift server starting");
        }
        executor.execute(this::launch);
        try {
            this.runningLatch.await(waitTime, timeUnit);
            return state;
        } catch (InterruptedException e) {
            log.error("Launch Interrupted", e);
            throw e;
        }
    }

    /**
     * Stops the ForkliftServer.  This call is blocking and will not return until either the server is shutdown or the waitTime reaches 0.
     *
     * @param waitTime the maximum time to wait
     * @param timeUnit the time unit of the waitTime
     * @return the {@link ServerState state} of the server at the time this method returns
     * @throws InterruptedException if the current thread is interrupted before the waitTime has ellapsed
     */
    public ServerState stopServer(long waitTime, TimeUnit timeUnit) throws InterruptedException {
        executor.shutdownNow();
        executor.awaitTermination(waitTime, timeUnit);
        return state;
    }

    /**
     * @return the current {@link ServerState state} of the server
     */
    public ServerState getServerState() {
        return state;
    }

    /**
     * Registers a collection of classes as new deployment.  Classes are scanned for the {@link Queue}, {@link Topic},
     * {@link Topics} {@link Service}, {@link CoreService} annotations.
     *
     * @param deploymentClasses the classes which make up the deployment
     */
    public synchronized void registerDeployment(Class<?>... deploymentClasses) {
        Preconditions.checkState(state == ServerState.RUNNING);
        Deployment deployment = new ClassDeployment(deploymentClasses);
        if (!classDeployments.isRegistered(deployment)) {
            classDeployments.register(deployment);
            deploymentEvents.onDeploy(deployment);
        }
    }

    /**
     * Launch a Forklift server instance.
     */
    private void launch() {
        if (setupBrokerAndForklift()) {
            deploymentEvents = new ConsumerDeploymentEvents(forklift);
            consumerWatch = setupConsumerWatch(deploymentEvents);
            propsWatch = setupPropertyWatch(deploymentEvents);
            this.replayES = setupESReplayHandling(forklift);
            RetryES retryES = setupESRetryHandling(forklift);
            if (setupLifeCycleMonitors(replayES, retryES, forklift)) {
                try {
                    runEventLoop(propsWatch, consumerWatch);
                } catch (InterruptedException e) {
                    log.info("ForkliftServer event loop interrupted, stopping server", e);
                    shutdown();
                }
            }
        }
        if (state != ServerState.STOPPED) {
            state = ServerState.ERROR;
            log.info("Forklift server Error state");
        }
    }

    private boolean setupBrokerAndForklift() {
        try {
            forklift = new Forklift();
            final ForkliftConnectorI connector = startAndConnectToBroker();
            forklift.start(connector);
        } catch (Exception e) {
            log.error("Unable to startup broker and forklift", e);
        }
        return forklift.isRunning();
    }

    private void runEventLoop(DeploymentWatch propsWatch, DeploymentWatch consumerWatch) throws InterruptedException {
        state = ServerState.RUNNING;
        log.info("Forklift server Running");
        runningLatch.countDown();
        while (state == ServerState.RUNNING) {
            log.debug("Scanning for new deployments...");
            try {
                if (propsWatch != null)
                    propsWatch.run();
            } catch (Throwable e) {
                log.error("", e);
            }
            try {
                if (consumerWatch != null)
                    consumerWatch.run();
            } catch (Throwable e) {
                log.error("", e);
            }
            synchronized (this) {
                this.wait(SLEEP_INTERVAL);
            }
        }
    }

    private void shutdown() {
        synchronized(this){
            if(state != ServerState.RUNNING && state != ServerState.ERROR){
                return;
            }
            state = ServerState.STOPPING;
            log.info("Forklift server Stopping");
        }
        if (replayES != null) {
            replayES.shutdown();
        }
        if (consumerWatch != null) {
            consumerWatch.shutdown();
        }
        if (propsWatch != null) {
            propsWatch.shutdown();
        }
        classDeployments.getAll().forEach(deploy -> deploymentEvents.onUndeploy(deploy));
        if (consumerWatch != null) {
            consumerWatch.shutdown();
        }
        forklift.shutdown();

        if (broker != null) {
            try {
                broker.stop();
            } catch (Exception ignored) {
            }
        }
        state = ServerState.STOPPED;
        log.info("Forklift server Stopped");
    }

    private boolean setupLifeCycleMonitors(ReplayES replayES, RetryES retryES, Forklift forklift) {
        LifeCycleMonitors.register(StatsCollector.class);
        boolean setup = true;
        // Setup retry handling.
        if (retryES != null) {
            LifeCycleMonitors.register(retryES);
        }
        if (opts.getRetryDir() != null) {
            LifeCycleMonitors.register(new RetryHandler(forklift.getConnector(), new File(opts.getRetryDir())));
        }
        // Always add replay last so that other plugins can update props.
        if (replayES != null)
            LifeCycleMonitors.register(replayES);
        if (opts.getReplayDir() != null) {
            try {
                LifeCycleMonitors.register(new ReplayLogger(new File(opts.getReplayDir())));
            } catch (FileNotFoundException e) {
                log.error("Unable to find file for Replay Logger", e);
                setup = false;
            }
        }
        return setup;
    }

    private ReplayES setupESReplayHandling(Forklift forklift) {
        // Create the replay ES first if it's needed just in case we are utilizing the startup of the embedded es engine.
        final ReplayES replayES;
        if (opts.getReplayESHost() == null)
            replayES = null;
        else
            replayES = new ReplayES(!opts.isReplayESServer(), opts.isReplayESSsl(), opts.getReplayESHost(), opts.getReplayESPort(), forklift.getConnector());
        return replayES;
    }

    private RetryES setupESRetryHandling(Forklift forklift) {
        RetryES retryES = null;
        if (opts.getRetryESHost() != null)
            retryES = new RetryES(forklift.getConnector(), opts.isRetryESSsl(), opts.getRetryESHost(), opts.getRetryESPort(), opts.isRunRetries());
        return retryES;
    }

    private DeploymentWatch setupConsumerWatch(ConsumerDeploymentEvents deploymentEvents) {
        final DeploymentWatch deploymentWatch;
        if (opts.getConsumerDir() != null) {
            deploymentWatch = new DeploymentWatch(new java.io.File(opts.getConsumerDir()), deploymentEvents);
            log.info("Scanning for Forklift consumers at " + opts.getConsumerDir());
        } else {
            deploymentWatch = null;
        }
        return deploymentWatch;
    }

    private DeploymentWatch setupPropertyWatch(ConsumerDeploymentEvents deploymentEvents) {
        final DeploymentWatch propsWatch;
        if (opts.getPropsDir() != null) {
            propsWatch = new DeploymentWatch(new java.io.File(opts.getPropsDir()), deploymentEvents);
            log.info("Scanning for Properties at " + opts.getPropsDir());
        } else {
            propsWatch = null;
        }
        return propsWatch;
    }

    private ForkliftConnectorI startAndConnectToBroker() throws Exception {
        String brokerUrl = opts.getBrokerUrl();
        if (brokerUrl.startsWith("consul.") && brokerUrl.length() > "consul.".length()) {
            log.info("Building failover url using consul");

            final Consul c = new Consul("http://" + opts.getConsulHost(), 8500);

            // Build the connection string.
            final String serviceName = brokerUrl.split("\\.")[1];

            brokerUrl = "failover:(" +
                    c.catalog().service(serviceName).getProviders().stream()
                            .filter(srvc -> !srvc.isCritical())
                            .map(srvc -> "tcp://" + srvc.getAddress() + ":" + srvc.getPort())
                            .reduce("", (a, b) -> a + "," + b) +
                    ")";

            c.shutdown();

            brokerUrl = brokerUrl.replaceAll("failover:\\(,", "failover:(");

            log.info("url {}", brokerUrl);
            if (brokerUrl.equals("failover:()")) {
                log.error("No brokers found");
                System.exit(-1);
            }
        } else if (brokerUrl.startsWith("embed")) {
            brokerUrl = "tcp://0.0.0.0:61616";
            broker = new BrokerService();
            broker.addConnector(brokerUrl);
            broker.addConnector("stomp://0.0.0.0:61613");
            broker.start();
        }
<<<<<<< HEAD
=======

        // Start a forklift server w/ specified connector.
        final Forklift forklift = new Forklift();
        final ConsumerDeploymentEvents deploymentEvents = new ConsumerDeploymentEvents(forklift);

        final DeploymentWatch deploymentWatch;
        if (opts.getConsumerDir() != null)
            deploymentWatch = new DeploymentWatch(new java.io.File(opts.getConsumerDir()), deploymentEvents);
        else
            deploymentWatch = null;

        final DeploymentWatch propsWatch;
        if (opts.getPropsDir() != null)
            propsWatch = new DeploymentWatch(new java.io.File(opts.getPropsDir()), deploymentEvents);
        else
            propsWatch = null;

        final ForkliftConnectorI connector = new ActiveMQConnector(brokerUrl);
        forklift.start(connector);
        if (!forklift.isRunning()) {
            throw new RuntimeException("Unable to start Forklift");
        }

        log.info("Registering LifeCycleMonitors");

        LifeCycleMonitors.register(StatsCollector.class);

        // Create the replay ES first if it's needed just in case we are utilizing the startup of the embedded es engine.
        final ReplayES replayES;
        if (opts.getReplayESHost() == null)
            replayES = null;
        else
            replayES = new ReplayES(!opts.isReplayESServer(), opts.getReplayESHost(), opts.getReplayESPort(), opts.getReplayESCluster(), connector);

        // Setup retry handling.
        if (opts.getRetryDir() != null)
            LifeCycleMonitors.register(new RetryHandler(forklift.getConnector(), new File(opts.getRetryDir())));
        if (opts.getRetryESHost() != null)
            LifeCycleMonitors.register(new RetryES(forklift.getConnector(), opts.isRetryESSsl(), opts.getRetryESHost(), opts.getRetryESPort(), opts.isRunRetries()));

        // Always add replay last so that other plugins can update props.
        if (replayES != null)
            LifeCycleMonitors.register(replayES);
        if (opts.getReplayDir() != null)
            LifeCycleMonitors.register(new ReplayLogger(new File(opts.getReplayDir())));

>>>>>>> 4bc131ec
        log.info("Connected to broker on " + brokerUrl);
        return new ActiveMQConnector(brokerUrl);
    }
}<|MERGE_RESOLUTION|>--- conflicted
+++ resolved
@@ -256,7 +256,7 @@
         if (opts.getReplayESHost() == null)
             replayES = null;
         else
-            replayES = new ReplayES(!opts.isReplayESServer(), opts.isReplayESSsl(), opts.getReplayESHost(), opts.getReplayESPort(), forklift.getConnector());
+            replayES = new ReplayES(!opts.isReplayESServer(), opts.getReplayESHost(), opts.getReplayESPort(), opts.getReplayESCluster(), forklift.getConnector());
         return replayES;
     }
 
@@ -322,55 +322,6 @@
             broker.addConnector("stomp://0.0.0.0:61613");
             broker.start();
         }
-<<<<<<< HEAD
-=======
-
-        // Start a forklift server w/ specified connector.
-        final Forklift forklift = new Forklift();
-        final ConsumerDeploymentEvents deploymentEvents = new ConsumerDeploymentEvents(forklift);
-
-        final DeploymentWatch deploymentWatch;
-        if (opts.getConsumerDir() != null)
-            deploymentWatch = new DeploymentWatch(new java.io.File(opts.getConsumerDir()), deploymentEvents);
-        else
-            deploymentWatch = null;
-
-        final DeploymentWatch propsWatch;
-        if (opts.getPropsDir() != null)
-            propsWatch = new DeploymentWatch(new java.io.File(opts.getPropsDir()), deploymentEvents);
-        else
-            propsWatch = null;
-
-        final ForkliftConnectorI connector = new ActiveMQConnector(brokerUrl);
-        forklift.start(connector);
-        if (!forklift.isRunning()) {
-            throw new RuntimeException("Unable to start Forklift");
-        }
-
-        log.info("Registering LifeCycleMonitors");
-
-        LifeCycleMonitors.register(StatsCollector.class);
-
-        // Create the replay ES first if it's needed just in case we are utilizing the startup of the embedded es engine.
-        final ReplayES replayES;
-        if (opts.getReplayESHost() == null)
-            replayES = null;
-        else
-            replayES = new ReplayES(!opts.isReplayESServer(), opts.getReplayESHost(), opts.getReplayESPort(), opts.getReplayESCluster(), connector);
-
-        // Setup retry handling.
-        if (opts.getRetryDir() != null)
-            LifeCycleMonitors.register(new RetryHandler(forklift.getConnector(), new File(opts.getRetryDir())));
-        if (opts.getRetryESHost() != null)
-            LifeCycleMonitors.register(new RetryES(forklift.getConnector(), opts.isRetryESSsl(), opts.getRetryESHost(), opts.getRetryESPort(), opts.isRunRetries()));
-
-        // Always add replay last so that other plugins can update props.
-        if (replayES != null)
-            LifeCycleMonitors.register(replayES);
-        if (opts.getReplayDir() != null)
-            LifeCycleMonitors.register(new ReplayLogger(new File(opts.getReplayDir())));
-
->>>>>>> 4bc131ec
         log.info("Connected to broker on " + brokerUrl);
         return new ActiveMQConnector(brokerUrl);
     }
