--- conflicted
+++ resolved
@@ -2,11 +2,7 @@
 
 name := "forklift-server"
 
-<<<<<<< HEAD
 version := "0.31"
-=======
-version := "0.32"
->>>>>>> 4bc131ec
 
 enablePlugins(JavaAppPackaging)
 
