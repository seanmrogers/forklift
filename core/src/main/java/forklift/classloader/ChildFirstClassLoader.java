--- conflicted
+++ resolved
@@ -17,7 +17,6 @@
         system = getSystemClassLoader();
     }
 
-<<<<<<< HEAD
 	@Override
 	protected synchronized Class<?> loadClass(String name, boolean resolve)
 	  throws ClassNotFoundException {
@@ -55,36 +54,6 @@
 			resolveClass(c);
 		return c;
 	}
-=======
-    @Override
-    protected synchronized Class<?> loadClass(String name, boolean resolve)
-      throws ClassNotFoundException {
-        // First, check if the class has already been loaded
-        Class<?> c = findLoadedClass(name);
-        if (c == null) {
-            try {
-                // checking local
-                c = findClass(name);
-            } catch (ClassNotFoundException e) {
-                // checking parent
-                // This call to loadClass may eventually call findClass
-                // again, in case the parent doesn't find anything.
-                try {
-                    c = super.loadClass(name, resolve);
-                } catch (ClassNotFoundException e2) {
-                    if (system != null) {
-                        // checking system: jvm classes, endorsed, cmd classpath,
-                        // etc.
-                        c = system.loadClass(name);
-                    }
-                }
-            }
-        }
-        if (resolve)
-            resolveClass(c);
-        return c;
-    }
->>>>>>> 173f6cfa
 
     @Override
     public URL getResource(String name) {
