package forklift.consumer;

import com.fasterxml.jackson.databind.ObjectMapper;
import forklift.concurrent.Callback;
import forklift.connectors.ConnectorException;
import forklift.connectors.ForkliftConnectorI;
import forklift.connectors.ForkliftMessage;
import forklift.consumer.parser.KeyValueParser;
import forklift.decorators.MultiThreaded;
import forklift.decorators.OnMessage;
import forklift.decorators.Queue;
import forklift.decorators.Topic;
import org.slf4j.Logger;
import org.slf4j.LoggerFactory;

import java.lang.reflect.Field;
import java.lang.reflect.Method;
import java.util.ArrayList;
import java.util.HashMap;
import java.util.List;
import java.util.Map;
import java.util.concurrent.ArrayBlockingQueue;
import java.util.concurrent.BlockingQueue;
import java.util.concurrent.ThreadPoolExecutor;
import java.util.concurrent.TimeUnit;
import java.util.concurrent.atomic.AtomicBoolean;
import java.util.concurrent.atomic.AtomicInteger;

import javax.jms.JMSException;
import javax.jms.Message;
import javax.jms.MessageConsumer;

<<<<<<< HEAD
=======
import org.slf4j.Logger;
import org.slf4j.LoggerFactory;

import forklift.concurrent.Callback;
import forklift.connectors.ConnectorException;
import forklift.connectors.ForkliftConnectorI;
import forklift.connectors.ForkliftMessage;
import forklift.decorators.Audit;
import forklift.decorators.MultiThreaded;
import forklift.decorators.OnMessage;
import forklift.decorators.Queue;
import forklift.decorators.Retry;
import forklift.decorators.Topic;

>>>>>>> 489b1dc4
public class Consumer {
    private Logger log;

    private static AtomicInteger id = new AtomicInteger(1);

    private final Boolean audit;
    private final ClassLoader classLoader;
    private final ForkliftConnectorI connector;
    private final Map<Class<?>, List<Field>> msgFields;
    private final Class<?> msgHandler;
    private final String name;
    private final List<Method> onMessage;
    private final Retry retry;
    private final Queue queue;
    private final Topic topic;

    // If a queue can process multiple messages at a time we
    // use a thread pool to manage how much cpu load the queue can
    // take.
    private final BlockingQueue<Runnable> blockQueue;
    private final ThreadPoolExecutor threadPool;

    private Callback<Consumer> outOfMessages;

    private AtomicBoolean running = new AtomicBoolean(false);
    public Consumer(Class<?> msgHandler, ForkliftConnectorI connector) {
        this(msgHandler, connector, null);
    }

    public Consumer(Class<?> msgHandler, ForkliftConnectorI connector, ClassLoader classLoader) {
<<<<<<< HEAD
        this.classLoader = classLoader;
        this.connector = connector;
        this.msgHandler = msgHandler;
=======
        this.audit = msgHandler.isAnnotationPresent(Audit.class);
        this.classLoader = classLoader;
        this.connector = connector;
        this.msgHandler = msgHandler;
        this.retry = msgHandler.getAnnotation(Retry.class);
>>>>>>> 489b1dc4
        this.queue = msgHandler.getAnnotation(Queue.class);
        this.name = queue.value() + ":" + id.getAndIncrement();
        this.topic = msgHandler.getAnnotation(Topic.class);

        log = LoggerFactory.getLogger(this.name);

        // Init the thread pools if the msg handler is multi threaded. If the msg handler is single threaded
        // it'll just run in the current thread to prevent any message read ahead that would be performed.
        if (msgHandler.isAnnotationPresent(MultiThreaded.class)) {
            MultiThreaded multiThreaded = msgHandler.getAnnotation(MultiThreaded.class);
            blockQueue = new ArrayBlockingQueue<Runnable>(multiThreaded.value() * 100 + 100);
            threadPool = new ThreadPoolExecutor(
                Math.min(2, multiThreaded.value()), multiThreaded.value(), 5L, TimeUnit.MINUTES, blockQueue);
        } else {
            blockQueue = null;
            threadPool = null;
        }

        // Look for all methods that need to be called when a
        // message is received.
        onMessage = new ArrayList<>();
        for (Method m : msgHandler.getDeclaredMethods())
            if (m.isAnnotationPresent(OnMessage.class))
                onMessage.add(m);

        msgFields = new HashMap<>();
        for (Field f : msgHandler.getDeclaredFields()) {
            if (f.isAnnotationPresent(forklift.decorators.Message.class)) {
                f.setAccessible(true);

<<<<<<< HEAD
                // Init the list
                if (msgFields.get(f.getType()) == null)
                    msgFields.put(f.getType(), new ArrayList<>());
                msgFields.get(f.getType()).add(f);
=======
                if (f.getType() == ForkliftMessage.class)
                    forkliftMsgFields.add(f);

                else
                    log.warn("Unknown @Message field type, ignoring injection of messages");
>>>>>>> 489b1dc4
            }
        }
    }

    /**
     * Creates a JMS consumer and begins listening for messages.
     * If the JMS consumer dies, this method will attempt to
     * get a new JMS consumer.
     */
    public void listen() {
<<<<<<< HEAD
        final MessageConsumer consumer;
        try {
            if (topic != null)
                consumer = connector.getTopic(topic.value());
            else if (queue != null)
                consumer = connector.getQueue(queue.value());
=======
        // Restart the message loop if the connection is severed.
        while (true) {
            final MessageConsumer consumer;
            try {
                if (topic != null)
                    consumer = connector.getTopic(topic.value());
                else if (queue != null)
                    consumer = connector.getQueue(queue.value());
                else
                    throw new RuntimeException("No queue/topic specified");

                running.set(true);
                messageLoop(consumer);
            } catch (ConnectorException e) {
                e.printStackTrace();
            }

            // We're either going to try again, or call it quits.
            if (running.get())
                // TODO - We need to implement some wait logic here to avoid entering a buzz loop
                // trying to get a consumer from a dead connector.
                log.info("Reconnecting");
>>>>>>> 489b1dc4
            else
                throw new RuntimeException("No queue/topic specified");

            messageLoop(consumer);
        } catch (ConnectorException e) {
            e.printStackTrace();
        }
    }

    public String getName() {
        return name;
    }

    public void messageLoop(MessageConsumer consumer) {
        try {
            running.set(true);

            while (running.get()) {
                Message jmsMsg;
                while ((jmsMsg = consumer.receive(2500)) != null) {
                    final ForkliftMessage msg = connector.jmsToForklift(jmsMsg);
                    try {
                        final Object handler = msgHandler.newInstance();

                        inject(msg, handler);

                        // Handle the message.
                        final MessageRunnable runner = new MessageRunnable(classLoader, handler, onMessage);
                        if (threadPool != null) {
                            threadPool.execute(runner);
                        } else {
                            runner.run();
                        }

                        msg.getMsg();
                        jmsMsg.acknowledge();
                    } catch (Exception e) {
                        // Avoid acking a msg that hasn't been processed successfully.
                    }
                }

                if (outOfMessages != null)
                    outOfMessages.handle(this);
            }
        } catch (JMSException e) {
            running.set(false);
            log.error("JMS Error in message loop: ", e);
        } finally {
            try {
                consumer.close();
            } catch (Exception e) {
                log.error("Error in message loop shutdown:", e);
            }
        }
    }


    public void shutdown() {
        running.set(false);
    }

    public void setOutOfMessages(Callback<Consumer> outOfMessages) {
        this.outOfMessages = outOfMessages;
    }

<<<<<<< HEAD
    private void inject(ForkliftMessage msg, final Object instance) {
        ObjectMapper mapper = new ObjectMapper();
        // Inject the forklift msg
        msgFields.keySet().stream().forEach(clazz -> {
            msgFields.get(clazz).forEach(f -> {
                try {
                    if (clazz ==  ForkliftMessage.class) {
                        f.set(instance, msg);
                    } else if (clazz == String.class) {
                        f.set(instance, msg.getMsg());
                    } else if (clazz == Map.class) {
                        // We assume that the map is <String, String>.
                        f.set(instance, KeyValueParser.parse(msg.getMsg()));
                    } else {
                        // Attempt to parse a json
                        f.set(instance, mapper.readValue(msg.getMsg(), clazz));
                    }
                } catch (Exception e) {
                    e.printStackTrace();
                }
            });
        });
=======
    private void inject(ForkliftMessage m, Object o) {
        // Inject the forklift msg
        for (Field f : forkliftMsgFields) {
            try {
                f.set(o, m);
            } catch (IllegalArgumentException | IllegalAccessException ignored) {
            }
        }
>>>>>>> 489b1dc4
    }
}<|MERGE_RESOLUTION|>--- conflicted
+++ resolved
@@ -6,9 +6,11 @@
 import forklift.connectors.ForkliftConnectorI;
 import forklift.connectors.ForkliftMessage;
 import forklift.consumer.parser.KeyValueParser;
+import forklift.decorators.Audit;
 import forklift.decorators.MultiThreaded;
 import forklift.decorators.OnMessage;
 import forklift.decorators.Queue;
+import forklift.decorators.Retry;
 import forklift.decorators.Topic;
 import org.slf4j.Logger;
 import org.slf4j.LoggerFactory;
@@ -30,23 +32,6 @@
 import javax.jms.Message;
 import javax.jms.MessageConsumer;
 
-<<<<<<< HEAD
-=======
-import org.slf4j.Logger;
-import org.slf4j.LoggerFactory;
-
-import forklift.concurrent.Callback;
-import forklift.connectors.ConnectorException;
-import forklift.connectors.ForkliftConnectorI;
-import forklift.connectors.ForkliftMessage;
-import forklift.decorators.Audit;
-import forklift.decorators.MultiThreaded;
-import forklift.decorators.OnMessage;
-import forklift.decorators.Queue;
-import forklift.decorators.Retry;
-import forklift.decorators.Topic;
-
->>>>>>> 489b1dc4
 public class Consumer {
     private Logger log;
 
@@ -77,17 +62,11 @@
     }
 
     public Consumer(Class<?> msgHandler, ForkliftConnectorI connector, ClassLoader classLoader) {
-<<<<<<< HEAD
-        this.classLoader = classLoader;
-        this.connector = connector;
-        this.msgHandler = msgHandler;
-=======
         this.audit = msgHandler.isAnnotationPresent(Audit.class);
         this.classLoader = classLoader;
         this.connector = connector;
         this.msgHandler = msgHandler;
         this.retry = msgHandler.getAnnotation(Retry.class);
->>>>>>> 489b1dc4
         this.queue = msgHandler.getAnnotation(Queue.class);
         this.name = queue.value() + ":" + id.getAndIncrement();
         this.topic = msgHandler.getAnnotation(Topic.class);
@@ -118,18 +97,11 @@
             if (f.isAnnotationPresent(forklift.decorators.Message.class)) {
                 f.setAccessible(true);
 
-<<<<<<< HEAD
                 // Init the list
                 if (msgFields.get(f.getType()) == null)
                     msgFields.put(f.getType(), new ArrayList<>());
                 msgFields.get(f.getType()).add(f);
-=======
-                if (f.getType() == ForkliftMessage.class)
-                    forkliftMsgFields.add(f);
-
-                else
-                    log.warn("Unknown @Message field type, ignoring injection of messages");
->>>>>>> 489b1dc4
+
             }
         }
     }
@@ -140,37 +112,12 @@
      * get a new JMS consumer.
      */
     public void listen() {
-<<<<<<< HEAD
         final MessageConsumer consumer;
         try {
             if (topic != null)
                 consumer = connector.getTopic(topic.value());
             else if (queue != null)
                 consumer = connector.getQueue(queue.value());
-=======
-        // Restart the message loop if the connection is severed.
-        while (true) {
-            final MessageConsumer consumer;
-            try {
-                if (topic != null)
-                    consumer = connector.getTopic(topic.value());
-                else if (queue != null)
-                    consumer = connector.getQueue(queue.value());
-                else
-                    throw new RuntimeException("No queue/topic specified");
-
-                running.set(true);
-                messageLoop(consumer);
-            } catch (ConnectorException e) {
-                e.printStackTrace();
-            }
-
-            // We're either going to try again, or call it quits.
-            if (running.get())
-                // TODO - We need to implement some wait logic here to avoid entering a buzz loop
-                // trying to get a consumer from a dead connector.
-                log.info("Reconnecting");
->>>>>>> 489b1dc4
             else
                 throw new RuntimeException("No queue/topic specified");
 
@@ -236,7 +183,6 @@
         this.outOfMessages = outOfMessages;
     }
 
-<<<<<<< HEAD
     private void inject(ForkliftMessage msg, final Object instance) {
         ObjectMapper mapper = new ObjectMapper();
         // Inject the forklift msg
@@ -259,15 +205,5 @@
                 }
             });
         });
-=======
-    private void inject(ForkliftMessage m, Object o) {
-        // Inject the forklift msg
-        for (Field f : forkliftMsgFields) {
-            try {
-                f.set(o, m);
-            } catch (IllegalArgumentException | IllegalAccessException ignored) {
-            }
-        }
->>>>>>> 489b1dc4
     }
 }