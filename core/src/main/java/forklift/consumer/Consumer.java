package forklift.consumer;

import java.util.HashMap;
import java.util.Map;
import java.util.Set;

import forklift.connectors.ForkliftConnectorI;
import forklift.decorators.Queue;
import forklift.decorators.Topic;
import forklift.spring.ContextManager;

/**
 * Consumer is responsible for orchestration of moving the message from the broker
 * to the appropriate msgHandler.
 * @author mattconroy
 *
 */
public class Consumer {
    private Map<String, Listener> listeners = new HashMap<String, Listener>();

    public Consumer(Set<Class<?>> msgHandlers) {
        for (Class<?> c : msgHandlers) {
            Queue q = c.getAnnotation(Queue.class);
            Topic t = c.getAnnotation(Topic.class);

<<<<<<< HEAD
            final Listener l = new Listener();
            if (q != null) {

            } else if (t != null) {

            }


        }
    }
=======
            final Listener l = new Listener(
                q, t, c, ContextManager.getContext().getBean(ForkliftConnectorI.class));
            listeners.put(l.getName(), l);
            l.listen();
        }
    }

    void setId(Integer id) {
        this.id = id;
    }
>>>>>>> 329d6a39
}<|MERGE_RESOLUTION|>--- conflicted
+++ resolved
@@ -16,6 +16,8 @@
  *
  */
 public class Consumer {
+    private Integer id;
+
     private Map<String, Listener> listeners = new HashMap<String, Listener>();
 
     public Consumer(Set<Class<?>> msgHandlers) {
@@ -23,18 +25,6 @@
             Queue q = c.getAnnotation(Queue.class);
             Topic t = c.getAnnotation(Topic.class);
 
-<<<<<<< HEAD
-            final Listener l = new Listener();
-            if (q != null) {
-
-            } else if (t != null) {
-
-            }
-
-
-        }
-    }
-=======
             final Listener l = new Listener(
                 q, t, c, ContextManager.getContext().getBean(ForkliftConnectorI.class));
             listeners.put(l.getName(), l);
@@ -45,5 +35,4 @@
     void setId(Integer id) {
         this.id = id;
     }
->>>>>>> 329d6a39
 }