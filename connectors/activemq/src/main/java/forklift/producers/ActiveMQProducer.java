package forklift.producers;

import com.google.common.base.Strings;
import forklift.connectors.ForkliftMessage;
import forklift.message.ActiveMQHeaders;
import forklift.message.Header;
<<<<<<< HEAD
import forklift.producers.ForkliftProducerI;
import forklift.producers.ProducerException;

import com.fasterxml.jackson.databind.ObjectMapper;
import com.google.common.base.Strings;
=======
>>>>>>> 0436ff26
import org.apache.activemq.command.ActiveMQMessage;

import java.util.Map;
import java.util.UUID;

import javax.jms.Destination;
import javax.jms.Message;
import javax.jms.MessageProducer;
import javax.jms.Session;

public class ActiveMQProducer implements ForkliftProducerI {

    private static final ObjectMapper mapper = new ObjectMapper();
    private MessageProducer producer;
    private Destination destination;
    private Map<Header, Object> headers;
    private Map<String, Object> properties;
    private Session session;

    public ActiveMQProducer(MessageProducer producer, Session session) {
        this.producer = producer;
        this.session = session;
    }

    @Override
    /**
    * Send in a string and the producer generate a ForkliftMessage with it
    * @param message - String representation of the message/data that needs to be sent
    * @return String - JMSCorrelationID
    **/
    public String send(String message) throws ProducerException {
        try {
            return send(new ForkliftMessage(message));
        } catch (Exception e) {
            throw new ProducerException("Failed to send message", e);
        }
    }

    @Override
    /**
    * Send in an object and the producer will marshall it into a ForkliftMessage
    * @param message - Object representation of the message/data that needs to be sent
    * @return String - JMSCorrelationID
    **/
    public String send(Object message) throws ProducerException {
        try {
            return send(new ForkliftMessage(mapper.writeValueAsString(message)));
        } catch (Exception e) {
            throw new ProducerException("Failed to send message", e);
        }
    }

    @Override
    /**
    * Send a ForkliftMessage.
    * @param message - ForkliftMessage
    * @return String - JMSCorrelationID
    **/
    public String send(ForkliftMessage message) throws ProducerException {
        try {
            Message msg = prepAndValidate(message);
            if (msg != null) {
                producer.send(msg);
                return msg.getJMSCorrelationID();
            } else {
                throw new ProducerException("Forklift MSG is null");
            }
        } catch (Exception e) {
            throw new ProducerException("Failed to send message", e);
        }
    }

    @Override
<<<<<<< HEAD
    /**
    * Send in an object and the producer will marshall it into a ForkliftMessage
    * @param headers - message headers
    * @param properties - message properties
    * @param message - ForkliftMessage
    * @return String - JMSCorrelationID
    **/
    public String send(Map<Header, Object> headers, 
=======
    public String send(Map<Header, Object> headers,
>>>>>>> 0436ff26
                       Map<String, Object> properties,
                       ForkliftMessage message) throws ProducerException {
        Message msg = prepAndValidate(message, headers, properties);
        try {
            producer.send(msg);
            return msg.getJMSCorrelationID();
        } catch (Exception e) {
            throw new ProducerException("Failed to send message", e);
        }
    }

    /**
    * validate message and prepare for sending.
    * @param message - ForkliftMessage to be checked
    * @return - jms message ready to be sent to endpoint
    **/
    private Message prepAndValidate(ForkliftMessage message) throws ProducerException {
        Message msg = forkliftToJms(message);
        // check the ID
        try {
            if (Strings.isNullOrEmpty(msg.getJMSCorrelationID())) {
                msg.setJMSCorrelationID(UUID.randomUUID().toString().replaceAll("-", ""));
            }
        } catch (Exception e) {
            throw new ProducerException("Failed to set setJMSCorrelationID");
        }

        try {
            if(this.headers != null) {
                setMessageHeaders(msg, this.headers);
            }

            if(this.properties != null) {
                setMessageProperties(msg, this.properties);
            }
        } catch (Exception e) {
            throw new ProducerException("Exception while setting message properties/headers with producer properties/headers", e);
        }
        return msg;
    }

    /**
    * validate message and prepare for sending.
    * @param message - ForkliftMessage to be checked
    * @param headers - ActiveMQHeaders message headers to be set
    * @param properties - message properties to be set
    * @return - jms message ready to be sent to endpoint
    **/
    private Message prepAndValidate(ForkliftMessage message,
                                    Map<Header, Object> headers,
                                    Map<String, Object> properties) throws ProducerException {
        Message msg = forkliftToJms(message);
        try {
            if (Strings.isNullOrEmpty(msg.getJMSCorrelationID())) {
                msg.setJMSCorrelationID(UUID.randomUUID().toString().replaceAll("-", ""));
            }
        } catch (Exception e) {
            throw new ProducerException("Failed to set setJMSCorrelationID");
        }
        try {
            setMessageHeaders(msg, headers);
        } catch (Exception e) {
            throw new ProducerException("Failed to set message header", e);
        }
        try {
            setMessageProperties(msg, properties);
        } catch (Exception e) {
            throw new ProducerException("Failed to set message property", e);
        }

        return msg;
    }

    /**
    * Generate javax.jms.Message from a Forklift Message
    * @param message - Forklift message to be converted
    * @return - a new javax.jms.Message
    **/
    private Message forkliftToJms(ForkliftMessage message) throws ProducerException {

        try {
            Message msg = null;
            if (message.getJmsMsg() != null ) {
                try {
                    msg = message.getJmsMsg();
                } catch (Exception e) {
                    throw new ProducerException("Error assigning Forklift JMS message to new MSG", e);
                }
            } else if (message.getMsg() != null ) {
                try {
                    msg = session.createTextMessage(message.getMsg());
                } catch (Exception e) {
                    throw new ProducerException("Error creating new jms TextMessage", e);
                }
            }
            setMessageHeaders(msg, message.getHeaders());
            setMessageProperties(msg, message.getProperties());
            return msg;
        } catch (Exception e) {
            throw new ProducerException("Error creating JMS Message, Forklift message was null", e);
        }
    }

    private void setMessageHeaders(Message msg, Map<Header, Object> headers) throws ProducerException {
        if (msg != null && headers != null) {
            headers.entrySet().stream().filter(entry -> entry.getValue() != null)
                              .forEach(entry -> {
                                if(ActiveMQHeaders.getFunctions().get(entry.getKey()).get((ActiveMQMessage)msg) == null) {
                                   ActiveMQHeaders.getFunctions().get(entry.getKey()).set((ActiveMQMessage)msg,entry.getValue());
                                }
                            });
        }
    }

    private void setMessageProperties(Message msg, Map<String, Object> properties) throws ProducerException {
        if (msg != null && properties != null) {
            properties.entrySet().stream().filter(entry -> entry.getValue() != null)
                                          .forEach(property -> {
                                            try {
                                                if(msg.getObjectProperty(property.getKey()) == null) {
                                                    msg.setObjectProperty(property.getKey(), property.getValue());
                                                }
                                            } catch (Exception e) {
                                                //Catch it but just move on.
                                            }
                                           });
        }
    }

    public int getDeliveryMode() throws ProducerException {
        try {
            return this.producer.getDeliveryMode();
        } catch (Exception e) {
            throw new ProducerException("Failed to get DelieveryMode");
        }
    }

    public void setDeliveryMode(int mode) throws ProducerException {
        try {
            this.producer.setDeliveryMode(mode);
        } catch (Exception e) {
            throw new ProducerException("Failed to set DelieveryMode");
        }
    }

    public long getTimeToLive() throws ProducerException {
        try {
            return this.producer.getTimeToLive();
        } catch (Exception e) {
            throw new ProducerException("Failed to get TimeToLive");
        }
    }

    public void setTimeToLive(long timeToLive) throws ProducerException {
        try {
            this.producer.setTimeToLive(timeToLive);
        } catch (Exception e) {
            throw new ProducerException("Failed to set TimeToLive");
        }
    }

    @Override
    public Map<Header, Object> getHeaders() throws ProducerException {
        try {
            return this.headers;
        } catch (Exception e) {
            throw new ProducerException("Failed to get headers");
        }

    }

    @Override
    public void setHeaders(Map<Header, Object> headers) throws ProducerException {
        try {
            this.headers = headers;
        } catch (Exception e) {
            throw new ProducerException("Failed to set headers");
        }
    }

    @Override
    public Map<String, Object> getProperties() throws ProducerException {
        try {
            return this.properties;
        } catch (Exception e) {
            throw new ProducerException("Failed to get properties");
        }
    }

    @Override
    public void setProperties(Map<String , Object> properties) throws ProducerException {
        try {
            this.properties = properties;
        } catch (Exception e) {
            throw new ProducerException("Failed to set properties");
        }
    }
}<|MERGE_RESOLUTION|>--- conflicted
+++ resolved
@@ -1,17 +1,14 @@
 package forklift.producers;
 
+import com.fasterxml.jackson.databind.ObjectMapper;
 import com.google.common.base.Strings;
+
 import forklift.connectors.ForkliftMessage;
 import forklift.message.ActiveMQHeaders;
 import forklift.message.Header;
-<<<<<<< HEAD
 import forklift.producers.ForkliftProducerI;
 import forklift.producers.ProducerException;
 
-import com.fasterxml.jackson.databind.ObjectMapper;
-import com.google.common.base.Strings;
-=======
->>>>>>> 0436ff26
 import org.apache.activemq.command.ActiveMQMessage;
 
 import java.util.Map;
@@ -85,7 +82,6 @@
     }
 
     @Override
-<<<<<<< HEAD
     /**
     * Send in an object and the producer will marshall it into a ForkliftMessage
     * @param headers - message headers
@@ -94,9 +90,6 @@
     * @return String - JMSCorrelationID
     **/
     public String send(Map<Header, Object> headers, 
-=======
-    public String send(Map<Header, Object> headers,
->>>>>>> 0436ff26
                        Map<String, Object> properties,
                        ForkliftMessage message) throws ProducerException {
         Message msg = prepAndValidate(message, headers, properties);
